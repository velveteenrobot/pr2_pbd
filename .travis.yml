--- conflicted
+++ resolved
@@ -12,15 +12,6 @@
 # on Travis, so we still have to download/install them, but it will be
 # faster than going to the ubuntu repositories.
 cache: apt
-<<<<<<< HEAD
-=======
-# Git settings.
-# NOTE(mbforbes): Change this to groovy-devel when moving to PR2 repo.
-branches:
-    only:
-        - style
-        - tests
->>>>>>> a31f573e
 # Before anything, see if we can get the mongoDB troubles out of the way.
 # Note that this is a Travis-CI specific problem; this is not needed in
 # general.
