#!/usr/bin/env python

'''This runs the PbD system (i.e. the backend).'''

# Python imports
import sys

# Core ROS imports come first.
import rospy
import signal
from pr2_arm_control.arm_controls import ArmControls
from std_msgs.srv import Empty


if __name__ == '__main__':

    # Register as a ROS node.
    rospy.init_node('pr2_arm_control', anonymous=True)

    realtime = True
    if len(sys.argv) > 1:
        realtime = sys.argv[1]
        if realtime == 'False':
            realtime = False
        elif realtime == 'True':
            realtime = True
        else:
            realtime = True

    # Run the system
<<<<<<< HEAD
    arm_controls = ArmControls()
    client = rospy.ServiceProxy('clear_octomap', Empty)
    client()
=======
    arm_controls = ArmControls(realtime)
>>>>>>> 48503139
    while(not rospy.is_shutdown()):
        arm_controls.update()
        rospy.sleep(0.5)<|MERGE_RESOLUTION|>--- conflicted
+++ resolved
@@ -28,13 +28,9 @@
             realtime = True
 
     # Run the system
-<<<<<<< HEAD
-    arm_controls = ArmControls()
     client = rospy.ServiceProxy('clear_octomap', Empty)
     client()
-=======
     arm_controls = ArmControls(realtime)
->>>>>>> 48503139
     while(not rospy.is_shutdown()):
         arm_controls.update()
         rospy.sleep(0.5)