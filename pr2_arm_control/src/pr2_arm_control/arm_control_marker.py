'''Represents a single 3D marker (in RViz) for visualizing the steps of
an action.'''

# ######################################################################
# Imports
# ######################################################################

import rospy
import numpy
import math
from geometry_msgs.msg import (Quaternion, Vector3, Point, Pose, 
    PoseStamped, PointStamped)
from std_msgs.msg import Header, ColorRGBA
from sensor_msgs.msg import JointState
import tf
from interactive_markers.interactive_marker_server import (
    InteractiveMarkerServer)
from interactive_markers.menu_handler import MenuHandler
from visualization_msgs.msg import (
    Marker, InteractiveMarker, InteractiveMarkerControl,
    InteractiveMarkerFeedback)
import threading
from pr2_arm_control.msg import Side, GripperState

# ######################################################################
# Constants
# ######################################################################

DEFAULT_OFFSET = 0.09
COLOR_MESH_REACHABLE = ColorRGBA(0.5, 0.5, 0.5, 0.6)
COLOR_MESH_UNREACHABLE = ColorRGBA(1.0, 0.0, 0.0, 0.6)
ANGLE_GRIPPER_OPEN = 28 * numpy.pi / 180.0
ANGLE_GRIPPER_CLOSED = 0.0
STR_MESH_GRIPPER_FOLDER = 'package://pr2_description/meshes/gripper_v0/'
STR_GRIPPER_PALM_FILE = STR_MESH_GRIPPER_FOLDER + 'gripper_palm.dae'
STR_GRIPPER_FINGER_FILE = STR_MESH_GRIPPER_FOLDER + 'l_finger.dae'
STR_GRIPPER_FINGERTIP_FILE = STR_MESH_GRIPPER_FOLDER + 'l_finger_tip.dae'
INT_MARKER_SCALE = 0.2
GRIPPER_MARKER_SCALE = 1.05
REF_FRAME = 'base_link'

# ######################################################################
# Class 
# ######################################################################

class ArmControlMarker:
    '''Marker for visualizing the steps of an action.'''

    _im_server = None

    def __init__(self, arm):
        '''
        Args:
            arm (Arm): Arm object for the right or left PR2 arm.
        '''
        if ArmControlMarker._im_server is None:
            im_server = InteractiveMarkerServer('interactive_arm_control')
            ArmControlMarker._im_server = im_server
        self._move_upper = False
        self._arm = arm
        self._is_control_visible = False
        self._menu_handler = None
        self._prev_is_reachable = None
        self._pose = self._arm.get_ee_state()
        self._arm_letter = ['r', 'l']
        self._tf_listener = tf.TransformListener()
<<<<<<< HEAD
        self._click_sub = rospy.Subscriber('/clicked_point_normal', PoseStamped, self.clicked_point_cb)
        
        self._pose_upper = self.get_arm_roll_pose()
        self._lock = threading.Lock()

    def clicked_point_cb(self, pose_stamped):
        pose_stamped.header.stamp = rospy.Time(0)
        new_pose = self._tf_listener.transformPose(REF_FRAME, pose_stamped)
#        print(new_pose)
#        new_pose.pose.orientation.x = -1*new_pose.pose.orientation.x
#        new_pose.pose.orientation.y = -1*new_pose.pose.orientation.y
#        new_pose.pose.orientation.z = -1*new_pose.pose.orientation.z
#        new_pose.pose.orientation.w = 1*new_pose.pose.orientation.w
#        print(new_pose)
        self.set_new_pose(new_pose.pose)
=======
        self._point_subscriber = rospy.Subscriber("/clicked_point",PointStamped,self.clicked_point_cb)
        
        self._pose_upper = self.get_arm_roll_pose()
        self._lock = threading.Lock()
        self._changed = False 
        self._count_since_changed = 0     
        self._position_thresh = 0.004
        self._angle_thresh = 0.005  
>>>>>>> fc1a09e5

    def get_arm_roll_pose(self):
        pose = PoseStamped()
        pose.pose.orientation.w = 0
        pose.header.frame_id = self._arm_letter[self._arm.arm_index] + '_upper_arm_roll_link'
        self._tf_listener.waitForTransform(self._arm_letter[self._arm.arm_index] + '_upper_arm_roll_link', self._arm_letter[self._arm.arm_index] + '_shoulder_lift_link', rospy.Time(0), rospy.Duration(4.0))
        new_pose = self._tf_listener.transformPose(self._arm_letter[self._arm.arm_index] + '_shoulder_lift_link', pose)
        return new_pose.pose


    def update(self, realtime):

        self._menu_handler = MenuHandler()

        # Inset main menu entries.
        if not realtime:
            self._menu_handler.insert(
                'Move gripper here', callback=self.force_move_to_cb)
            self._menu_handler.insert(
                'Move marker to current gripper pose',
                callback=self.move_pose_to_cb)

        if self._is_hand_open():
            self._menu_handler.insert(
                'Close gripper',
                callback=self.close_gripper_cb)
        else:
            self._menu_handler.insert(
                'Open gripper',
                callback=self.open_gripper_cb)

        menu_control = InteractiveMarkerControl()
        menu_control.interaction_mode = InteractiveMarkerControl.BUTTON
        menu_control.always_visible = True
        frame_id = REF_FRAME
        pose = self.get_pose()

        menu_control = self._make_gripper_marker(
            menu_control, self._is_hand_open())

        # Make and add interactive marker.
        int_marker = InteractiveMarker()
        int_marker.name = self._get_name()
        int_marker.header.frame_id = frame_id
        int_marker.pose = pose
        int_marker.scale = INT_MARKER_SCALE
        self._add_6dof_marker(int_marker, True)
        int_marker.controls.append(menu_control)
        ArmControlMarker._im_server.insert(
            int_marker, self.marker_feedback_cb)

        self._menu_handler.apply(ArmControlMarker._im_server,
            self._get_name())
        ArmControlMarker._im_server.applyChanges()

        pose = self.get_pose_upper()
        #self.set_new_pose_upper(pose)

        # Make and add interactive marker.
        int_marker_upper = InteractiveMarker()
        int_marker_upper.name = self._get_name() + '_upper'
        int_marker_upper.header.frame_id = self._arm_letter[self._arm.arm_index] + '_shoulder_lift_link'
        int_marker_upper.pose = pose
        int_marker_upper.scale = INT_MARKER_SCALE * 2
        self._add_1dof_marker(int_marker_upper, True)
        # int_marker_upper.controls.append(menu_control)
        ArmControlMarker._im_server.insert(
            int_marker_upper, self.marker_feedback_cb_upper)

        self._menu_handler.apply(ArmControlMarker._im_server,
            self._get_name() + '_upper')
        ArmControlMarker._im_server.applyChanges()


    def reset(self):
        self.set_new_pose(self._arm.get_ee_state(), is_offset=True)  

    @staticmethod
    def get_pose_from_transform(transform):
        '''Returns pose for transformation matrix.

        Args:
            transform (Matrix3x3): (I think this is the correct type.
                See ActionStepMarker as a reference for how to use.)

        Returns:
            Pose
        '''
        pos = transform[:3, 3].copy()
        rot = tf.transformations.quaternion_from_matrix(transform)
        return Pose(
            Point(pos[0], pos[1], pos[2]),
            Quaternion(rot[0], rot[1], rot[2], rot[3])
        )

    @staticmethod
    def get_matrix_from_pose(pose):
        '''Returns the transformation matrix for given pose.

        Args:
            pose (Pose)

        Returns:
            Matrix3x3: (I think this is the correct type. See
                ActionStepMarker as a reference for how to use.)
        '''
        pp, po = pose.position, pose.orientation
        rotation = [po.x, po.y, po.z, po.w]
        transformation = tf.transformations.quaternion_matrix(rotation)
        position = [pp.x, pp.y, pp.z]
        transformation[:3, 3] = position
        return transformation

    @staticmethod
    def _offset_pose(pose, constant=1):
        '''Offsets the world pose for visualization.

        Args:
            pose (Pose): The pose to offset.
            constant (int, optional): How much to scale the set offset
                by (scales DEFAULT_OFFSET). Defaults to 1.

        Returns:
            Pose: The offset pose.
        '''
        transform = ArmControlMarker.get_matrix_from_pose(pose)
        offset_array = [constant * DEFAULT_OFFSET, 0, 0]
        offset_transform = tf.transformations.translation_matrix(offset_array)
        hand_transform = tf.transformations.concatenate_matrices(
            transform, offset_transform)
        return ArmControlMarker.get_pose_from_transform(hand_transform)

    def get_uid(self):
        '''Returns a unique id for this marker.

        Returns:
            int: A number that is unique given the arm
                index.
        '''
        return self._arm.arm_index

    def destroy(self):
        '''Removes marker from the world.'''
        ArmControlMarker._im_server.erase(self._get_name())
        ArmControlMarker._im_server.applyChanges()

    def set_new_pose_upper(self, new_pose, is_offset=False):
        '''Changes the pose of the action step to new_pose.

        Args:
            new_pose (Pose)
        '''
        self._lock.acquire()
        if is_offset:
            self._pose_upper = new_pose
        else:
            self._pose_upper = ArmControlMarker._offset_pose(new_pose, -1)
        self._lock.release()

    def set_new_pose(self, new_pose, is_offset=False):
        '''Changes the pose of the action step to new_pose.

        Args:
            new_pose (Pose)
        '''
        self._lock.acquire()
        if is_offset:
            
            pose = new_pose
        else:
            pose = ArmControlMarker._offset_pose(new_pose, -1)
        self._lock.release()


        """
        quaternion = (
            pose.orientation.x,
            pose.orientation.y,
            pose.orientation.z,
            pose.orientation.w)
        euler = tf.transformations.euler_from_quaternion(quaternion)
        roll = euler[0]
        pitch = euler[1]
        yaw = euler[2]
        quaternion_old = (
            self._pose.orientation.x,
            self._pose.orientation.y,
            self._pose.orientation.z,
            self._pose.orientation.w)
        euler_old = tf.transformations.euler_from_quaternion(quaternion_old)
        roll_old = euler_old[0]
        pitch_old = euler_old[1]
        yaw_old = euler_old[2]


        if math.fabs(self._pose.position.x - new_pose.position.x) > self._position_thresh:
            self._changed = True
            #rospy.loginfo("Position x: {}, {}".format(pose.position.x, new_pose.position.x))
        elif math.fabs(self._pose.position.y - new_pose.position.y) > self._position_thresh:
            self._changed = True
            #rospy.loginfo("Position y: {}, {}".format(pose.position.y, new_pose.position.y))
        elif math.fabs(self._pose.position.z - new_pose.position.z) > self._position_thresh:
            self._changed = True
            #rospy.loginfo("Position z: {}, {}".format(pose.position.z, new_pose.position.z))

        elif math.fabs(roll_old - roll) > self._angle_thresh:
            self._changed = True
            rospy.loginfo("Roll : {}, {}".format(roll, roll_old))
    
        elif math.fabs(pitch_old - pitch) > self._angle_thresh:
            self._changed = True
            rospy.loginfo("Pitch : {}, {}".format(pitch, pitch_old))
        elif math.fabs(yaw_old - yaw) > self._angle_thresh:
            self._changed = True
            rospy.loginfo("Yaw : {}, {}".format(yaw, yaw_old))

        else:
            self._changed = False
        """
        self._changed = self.is_different(pose, self._pose)
        self._pose = pose

    def is_different(self, pose, new_pose):
        changed = False
        quaternion = (
            pose.orientation.x,
            pose.orientation.y,
            pose.orientation.z,
            pose.orientation.w)
        euler = tf.transformations.euler_from_quaternion(quaternion)
        roll = euler[0]
        pitch = euler[1]
        yaw = euler[2]
        quaternion_old = (
            new_pose.orientation.x,
            new_pose.orientation.y,
            new_pose.orientation.z,
            new_pose.orientation.w)
        euler_old = tf.transformations.euler_from_quaternion(quaternion_old)
        roll_old = euler_old[0]
        pitch_old = euler_old[1]
        yaw_old = euler_old[2]


        if math.fabs(pose.position.x - new_pose.position.x) > self._position_thresh:
            changed = True
            rospy.loginfo("Position x: {}, {}".format(pose.position.x, new_pose.position.x))
        elif math.fabs(pose.position.y - new_pose.position.y) > self._position_thresh:
            changed = True
            rospy.loginfo("Position y: {}, {}".format(pose.position.y, new_pose.position.y))
        elif math.fabs(pose.position.z - new_pose.position.z) > self._position_thresh:
            changed = True
            rospy.loginfo("Position z: {}, {}".format(pose.position.z, new_pose.position.z))

        elif math.fabs(roll_old - roll) > self._angle_thresh:
            changed = True
            rospy.loginfo("Roll : {}, {}".format(roll, roll_old))
    
        elif math.fabs(pitch_old - pitch) > self._angle_thresh:
            changed = True
            rospy.loginfo("Pitch : {}, {}".format(pitch, pitch_old))
        elif math.fabs(yaw_old - yaw) > self._angle_thresh:
            changed = True
            rospy.loginfo("Yaw : {}, {}".format(yaw, yaw_old))

        else:
            changed = False
        return changed

    @staticmethod
    def copy_pose(pose):
        copy = Pose(
            Point(pose.position.x, pose.position.y, pose.position.z),
            Quaternion(pose.orientation.x,
                pose.orientation.y,
                pose.orientation.z,
                pose.orientation.w)
        )
        return copy

    def get_pose(self):
        '''Returns the pose of the action step.

        Returns:
            Pose
        '''
        self._lock.acquire()
        pose = ArmControlMarker.copy_pose(self._pose)
        self._lock.release()
        return ArmControlMarker._offset_pose(pose)

    def get_pose_upper(self):
        '''Returns the pose of the action step.

        Returns:
            Pose
        '''
        self._lock.acquire()
        pose = ArmControlMarker.copy_pose(self._pose_upper)
        self._lock.release()
        return ArmControlMarker._offset_pose(pose)

    def clicked_point_cb(self, point_stamped):
        '''Callback to ets the pose position to a clicked point

        Args:
            point_stamped (geometry_msgs/PointStamped)
        '''
        target_pose = self.get_pose()
        target_pose.position = point_stamped.point
        self.set_new_pose(target_pose)

    def marker_feedback_cb_upper(self, feedback):
        '''Callback for when an event occurs on the marker.

        Args:
            feedback (InteractiveMarkerFeedback)
        '''
        if feedback.event_type == InteractiveMarkerFeedback.POSE_UPDATE:
            self.set_new_pose_upper(feedback.pose)
        elif feedback.event_type == InteractiveMarkerFeedback.MOUSE_UP:
            self._arm.cancel_move_to_joints()
            self._pose_upper = self.get_arm_roll_pose()
            self.update(None)
            self._move_upper = False

        elif feedback.event_type == InteractiveMarkerFeedback.MOUSE_DOWN:
            self._move_upper = True
        # self.move_to_cb_upper(None)

    def marker_feedback_cb(self, feedback):
        '''Callback for when an event occurs on the marker.

        Args:
            feedback (InteractiveMarkerFeedback)
        '''
        if feedback.event_type == InteractiveMarkerFeedback.POSE_UPDATE:
            self.set_new_pose(feedback.pose)
        elif feedback.event_type == InteractiveMarkerFeedback.BUTTON_CLICK:
            # Set the visibility of the 6DOF controller.
            # This happens a ton, and doesn't need to be logged like
            # normal events (e.g. clicking on most marker controls
            # fires here).
            rospy.logdebug('Changing visibility of the pose controls.')
            self._is_control_visible = not self._is_control_visible
        else:
            # This happens a ton, and doesn't need to be logged like
            # normal events (e.g. clicking on most marker controls
            # fires here).
            rospy.logdebug('Unknown event: ' + str(feedback.event_type))



    def open_gripper_cb(self, __):
        self._arm.open_gripper()

    def close_gripper_cb(self, __):
        self._arm.close_gripper()

    def move_to_cb_upper(self, __):
        '''Callback for when moving to a pose is requested.

        Args:
            __ (???): Unused
        '''
        if not self._move_upper:
            return
        self._arm.cancel_old_goals()
        rospy.loginfo("Moving upper arm!!!")
        self._lock.acquire()
        pose = ArmControlMarker.copy_pose(self._pose_upper)
        pose_2 = ArmControlMarker.copy_pose(self._pose)
        self._lock.release()

        quaternion = (
            pose.orientation.x,
            pose.orientation.y,
            pose.orientation.z,
            pose.orientation.w)
        euler = tf.transformations.euler_from_quaternion(quaternion)
        roll = euler[0]
        pitch = euler[1]
        yaw = euler[2]

        target_joints = self._arm.get_ik_for_ee(
                pose_2, self._arm.get_joint_state())
        # for i in range(len(target_joints)):
        #     target_joints[i] = 9999
        if not target_joints is None:
            print target_joints[2]
            print roll
            roll_diff = roll - target_joints[2]
            if roll_diff > 0.15:
                roll_diff = 0.15
            elif roll_diff < -0.15:
                roll_diff = -0.15
            target_joints[2] += roll_diff
        side_str = self._arm.side()

        if target_joints is not None:
            time_to_pose = self._arm.get_time_to_pose(self.get_pose())

            thread = threading.Thread(
                group=None,
                target=self._arm.move_to_joints,
                args=(target_joints, time_to_pose),
                name='move_to_arm_state_thread'
            )
            thread.start()
            rospy.sleep(0.1)

            # Log
            
            rospy.loginfo('Started thread to move ' + side_str + ' arm.')
        else:
            rospy.loginfo('Will not move ' + side_str + ' arm; unreachable.')


        self.move_to_cb(None)

    def force_move_to_cb(self, __):
        '''Callback for when moving to a pose is requested. Forces
        the move to happen.
        '''
        self._changed = True
        self.move_to_cb(None)

    def move_to_cb(self, __):
        '''Callback for when moving to a pose is requested.

        Args:
            __ (???): Unused
        '''
        #if self._count_since_changed > 300:
        #    pose = self._arm.get_ee_state() 
        #    if self.is_different(self._pose, pose):
        #        self.set_new_pose(pose)   

        if not self._changed:
            rospy.loginfo("No change")
            self._count_since_changed += 1
            return
        else: 
            self._count_since_changed = 0

    

        self._arm.cancel_old_goals()
        self._lock.acquire()
        pose = ArmControlMarker.copy_pose(self._pose)
        self._lock.release()

        target_joints = self._arm.get_ik_for_ee(
                pose, self._arm.get_joint_state())
        side_str = self._arm.side()

        if target_joints is not None:
            time_to_pose = self._arm.get_time_to_pose(self.get_pose())

            self.thread = threading.Thread(
                group=None,
                target=self._arm.move_to_joints,
                args=(target_joints, time_to_pose),
                name='move_to_arm_state_thread'
            )
            self.thread.start()

            # Log
            
            rospy.loginfo('Started thread to move ' + side_str + ' arm.')
        else:
            rospy.loginfo('Will not move ' + side_str + ' arm; unreachable.')

    def move_pose_to_cb(self, __):
        '''Callback for when a pose change to current is requested.

        Args:
            __ (???): Unused

        '''
        self.reset()

    def _is_reachable(self):
        '''Checks and returns whether there is an IK solution for this
        action step.

        Returns:
            bool: Whether this action step is reachable.
        '''

        self._lock.acquire()
        pose = ArmControlMarker.copy_pose(self._pose)
        self._lock.release()

        target_joints = self._arm.get_ik_for_ee(
                pose, self._arm.get_joint_state())


        is_reachable = (target_joints is not None)

        # A bit more complicated logging to avoid spamming the logs
        # while still giving useful info. It now logs when reachability
        # is first calculated, or changes.
        report = False

        # See if we've set reachability for the first time.
        if self._prev_is_reachable is None:
            report = True
            reachable_str = (
                'is reachable' if is_reachable else 'is not reachable')
        # See if we've got a different reachability than we had before.
        elif self._prev_is_reachable != is_reachable:
            report = True
            reachable_str = (
                'is now reachable' if is_reachable else
                'is no longer reachable')

        # Log if it's changed.
        if report:
            rospy.loginfo(self._arm.side() + ':' + reachable_str)

        # Cache and return.
        self._prev_is_reachable = is_reachable
        return is_reachable

    def _get_name(self):
        '''Generates the unique name for the marker.

        Returns:
            str: A human-readable unique name for the marker.
        '''
        return 'arm' + str(self._arm.arm_index)

    def _is_hand_open(self):
        '''Returns whether the gripper is open for this action step.

        Returns:
            bool
        '''
        return self._arm.get_gripper_state() == GripperState.OPEN

    def _add_6dof_marker(self, int_marker, is_fixed):
        '''Adds a 6 DoF control marker to the interactive marker.

        Args:
            int_marker (InteractiveMarker)
            is_fixed (bool): Looks like whether position is fixed (?).
                Currently only passed as True.
        '''
        # Each entry in options is (name, orientation, is_move)
        options = [
            ('rotate_x', Quaternion(1, 0, 0, 1), False),
            ('move_x', Quaternion(1, 0, 0, 1), True),
            ('rotate_z', Quaternion(0, 1, 0, 1), False),
            ('move_z', Quaternion(0, 1, 0, 1), True),
            ('rotate_y', Quaternion(0, 0, 1, 1), False),
            ('move_y', Quaternion(0, 0, 1, 1), True),
        ]
        for opt in options:
            name, orient, is_move = opt
            control = self._make_6dof_control(
                name, orient, is_move, is_fixed)
            int_marker.controls.append(control)

    def _add_1dof_marker(self, int_marker, is_fixed):
        '''Adds a 6 DoF control marker to the interactive marker.

        Args:
            int_marker (InteractiveMarker)
            is_fixed (bool): Looks like whether position is fixed (?).
                Currently only passed as True.
        '''
        # Each entry in options is (name, orientation, is_move)
        options = [
            ('rotate_x', Quaternion(1, 0, 0, 1), False)
        ]
        for opt in options:
            name, orient, is_move = opt
            control = self._make_6dof_control(
                name, orient, is_move, is_fixed)
            int_marker.controls.append(control)


    def _make_6dof_control(self, name, orientation, is_move, is_fixed):
        '''Creates and returns one component of the 6dof controller.

        Args:
            name (str): Name for hte control
            orientation (Quaternion): How the control should be
                oriented.
            is_move (bool): Looks like whether the marker moves the
                object (?). Currently passed as True for moving markers,
                False for rotating ones.
            is_fixed (bool): Looks like whether position is fixed (?).
                Currently always passed as True.

        Returns:
            InteractiveMarkerControl
        '''
        control = InteractiveMarkerControl()
        control.name = name
        control.orientation = orientation
        control.always_visible = False
        if self._is_control_visible:
            if is_move:
                control.interaction_mode = InteractiveMarkerControl.MOVE_AXIS
            else:
                control.interaction_mode = InteractiveMarkerControl.ROTATE_AXIS
        else:
            control.interaction_mode = InteractiveMarkerControl.NONE
        if is_fixed:
            control.orientation_mode = InteractiveMarkerControl.FIXED
        return control

    def _make_mesh_marker(self):
        '''Creates and returns a mesh marker.

        Returns:
            Marker
        '''
        mesh = Marker()
        mesh.mesh_use_embedded_materials = False
        mesh.type = Marker.MESH_RESOURCE
        mesh.scale.x = GRIPPER_MARKER_SCALE
        mesh.scale.y = GRIPPER_MARKER_SCALE
        mesh.scale.z = GRIPPER_MARKER_SCALE
        mesh.color = self._get_mesh_marker_color()
        return mesh

    def _get_mesh_marker_color(self):
        '''Gets the color for the mesh marker (thing that looks like a
        gripper) for this step.

        A simple implementation of this will return one color for
        reachable poses, another for unreachable ones. Future
        implementations may provide further visual cues.

        Returns:
            ColorRGBA: The color for the gripper mesh for this step.
        '''
        if self._is_reachable():
            return COLOR_MESH_REACHABLE
        else:
            return COLOR_MESH_UNREACHABLE

    def _make_gripper_marker(self, control, is_hand_open=False):
        '''Makes a gripper marker, adds it to control, returns control.

        Args:
            control (InteractiveMarkerControl): IM Control we're using.
            is_hand_open (bool, optional): Whether the gripper is open.
                Defaults to False (closed).

        Returns:
            InteractiveMarkerControl: The passed control.
        '''
        # Set angle of meshes based on gripper open vs closed.
        if is_hand_open:
            angle = ANGLE_GRIPPER_OPEN
        else:
            msg = rospy.wait_for_message("joint_states", JointState)
            idx = msg.name.index(self._arm_letter[self._arm.arm_index] + '_gripper_joint')
            angle = 350*msg.position[idx]*numpy.pi/180  
        # Make transforms in preparation for meshes 1, 2, and 3.
        # NOTE(mbforbes): There are some magic numbers in here that are
        # used a couple times. Seems like a good candidate for
        # refactoring to constants, but I think they're more clear if
        # left in here as (a) they likely won't be changed, and (b) it's
        # easier to understand the computations with them here.
        transform1 = tf.transformations.euler_matrix(0, 0, angle)
        transform1[:3, 3] = [0.07691 - DEFAULT_OFFSET, 0.01, 0]
        transform2 = tf.transformations.euler_matrix(0, 0, -angle)
        transform2[:3, 3] = [0.09137, 0.00495, 0]
        t_proximal = transform1
        t_distal = tf.transformations.concatenate_matrices(
            transform1, transform2)

        # Create mesh 1 (palm).
        mesh1 = self._make_mesh_marker()
        mesh1.mesh_resource = STR_GRIPPER_PALM_FILE
        mesh1.pose.position.x = -DEFAULT_OFFSET
        mesh1.pose.orientation.w = 1

        # Create mesh 2 (finger).
        mesh2 = self._make_mesh_marker()
        mesh2.mesh_resource = STR_GRIPPER_FINGER_FILE
        mesh2.pose = ArmControlMarker.get_pose_from_transform(t_proximal)

        # Create mesh 3 (fingertip).
        mesh3 = self._make_mesh_marker()
        mesh3.mesh_resource = STR_GRIPPER_FINGERTIP_FILE
        mesh3.pose = ArmControlMarker.get_pose_from_transform(t_distal)

        # Make transforms in preparation for meshes 4 and 5.
        quat = tf.transformations.quaternion_multiply(
            tf.transformations.quaternion_from_euler(numpy.pi, 0, 0),
            tf.transformations.quaternion_from_euler(0, 0, angle)
        )
        transform1 = tf.transformations.quaternion_matrix(quat)
        transform1[:3, 3] = [0.07691 - DEFAULT_OFFSET, -0.01, 0]
        transform2 = tf.transformations.euler_matrix(0, 0, -angle)
        transform2[:3, 3] = [0.09137, 0.00495, 0]
        t_proximal = transform1
        t_distal = tf.transformations.concatenate_matrices(
            transform1, transform2)

        # Create mesh 4 (other finger).
        mesh4 = self._make_mesh_marker()
        mesh4.mesh_resource = STR_GRIPPER_FINGER_FILE
        mesh4.pose = ArmControlMarker.get_pose_from_transform(t_proximal)

        # Create mesh 5 (other fingertip).
        mesh5 = self._make_mesh_marker()
        mesh5.mesh_resource = STR_GRIPPER_FINGERTIP_FILE
        mesh5.pose = ArmControlMarker.get_pose_from_transform(t_distal)

        # Append all meshes we made.
        control.markers.append(mesh1)
        control.markers.append(mesh2)
        control.markers.append(mesh3)
        control.markers.append(mesh4)
        control.markers.append(mesh5)

        # Return back the control.
        # TODO(mbforbes): Why do we do this?
        return control<|MERGE_RESOLUTION|>--- conflicted
+++ resolved
@@ -64,11 +64,14 @@
         self._pose = self._arm.get_ee_state()
         self._arm_letter = ['r', 'l']
         self._tf_listener = tf.TransformListener()
-<<<<<<< HEAD
         self._click_sub = rospy.Subscriber('/clicked_point_normal', PoseStamped, self.clicked_point_cb)
         
         self._pose_upper = self.get_arm_roll_pose()
         self._lock = threading.Lock()
+        self._changed = False 
+        self._count_since_changed = 0     
+        self._position_thresh = 0.004
+        self._angle_thresh = 0.005  
 
     def clicked_point_cb(self, pose_stamped):
         pose_stamped.header.stamp = rospy.Time(0)
@@ -80,16 +83,6 @@
 #        new_pose.pose.orientation.w = 1*new_pose.pose.orientation.w
 #        print(new_pose)
         self.set_new_pose(new_pose.pose)
-=======
-        self._point_subscriber = rospy.Subscriber("/clicked_point",PointStamped,self.clicked_point_cb)
-        
-        self._pose_upper = self.get_arm_roll_pose()
-        self._lock = threading.Lock()
-        self._changed = False 
-        self._count_since_changed = 0     
-        self._position_thresh = 0.004
-        self._angle_thresh = 0.005  
->>>>>>> fc1a09e5
 
     def get_arm_roll_pose(self):
         pose = PoseStamped()
