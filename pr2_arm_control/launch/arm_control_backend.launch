--- conflicted
+++ resolved
@@ -11,11 +11,4 @@
 
   	<include file="$(find pr2_arm_control)/launch/fake_frames.launch" />
 
-<<<<<<< HEAD
-    <!-- <node pkg="tf" type="static_transform_publisher" name="link1_broadcaster" args="-0.225 0.274 0.028 0.000 -0.004 0.000 1.000 base_link bl_caster_l_wheel_link 100" />
-    <node pkg="tf" type="static_transform_publisher" name="link3_broadcaster" args="-0.225 0.225 0.028 0.000 -0.004 0.000 1.000 base_link bl_caster_rotation_link 100" />
-    <node pkg="tf" type="static_transform_publisher" name="link2_broadcaster" args="-0.225 0.176 0.028 0.000 -0.002 0.000 1.000 base_link bl_caster_r_wheel_link 100" />
-    <node pkg="tf" type="static_transform_publisher" name="link4_broadcaster" args="0 0 0 0.000 0.000 0.000 1.000 base_footprint odom_combined 100" /> -->
-=======
->>>>>>> a660e375
 </launch>